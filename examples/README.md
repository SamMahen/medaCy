# Using medaCy: Tutorials and Workflows
This directory contains common workflows for using medaCy

## Table of contents
1. [How medaCy Works](#how-medacy-works)
2. [Building a medaCy Pipeline](#building-a-custom-medacy-pipeline)
3. [Pre-trained Models](#utilizing-pre-trained-ner-models)

### How medaCy Works
MedaCy leverages the text-processing power of spaCy with state-of-the-art research tools and techniques in medical named entity recognition.
<<<<<<< HEAD
MedaCy consists of a set of lightning-fast pipelines that are specialized for learning specific types of medical entities. A pipeline consists
of a stackable and interchangeable set of PipelineComponents - these are bite-sized code blocks that each overlay a feature onto the text being processed.

#### Pipeline Components
PipelineComponents can be developed to utilize in custom pipelines by interfacing the [BasePipeline](medacy/pipelines/base/base_pipeline.py) and [BaseComponent](medacy/pipeline_components/base/base_component.py) classes. Alternatively use components already implemented in medaCy. Some more powerful components require outside software - an example is the MetaMapComponent which interfaces with [MetaMap](https://metamap.nlm.nih.gov/)
to overlay rich medical concept information onto text. Components are chained or stacked in pipelines and can themselves depend on the outputs of previous components to function. In the underlying implementation, a medaCy PipelineComponent is a wrapper over a spaCy component that includes a number of utilities specific to faciliting the model training, utilization, and distribution process of medical domain models.
=======
MedaCy consists of a set of lightning-fast pipelines that are specialized for learning specific types of medical entities and relations. A pipeline consists
of a stackable and interchangeable set of PipelineComponents - these are bite-sized code blocks that each overlay a feature onto the text being processed.

#### Pipeline Components
PipelineComponents can be developed to utilize in custom Pipelines by interfacing the [BaseComponent](medacy/pipeline_components/base/base_component.py) and [BasePipeline](medacy/pipelines/base/base_pipeline.py) classes respectively. Alternatively use components already implemented in medaCy. Some more powerful components require outside software - an example is the MetaMapComponent which interfaces with [MetaMap](https://metamap.nlm.nih.gov/)
to overlay rich medical concept information onto text. Components are chained or stacked in pipelines and can themselves depend on the outputs of previous components to function. In the underlying implementation, a medaCy PipelineComponent is a wrapper over a spaCy component that includes a number of utilities specific to faciliting the training, utilization, and distribution process of medical domain text processing models.
>>>>>>> d60df0dd

### Building a custom medaCy pipeline

### Utilizing Pre-trained NER models
| Application | Dataset Trained Over | Entities |
| :---------: | :----------------: |:-------------:|
| [Clinical Notes](/examples/models/clinical_notes_model.md)| [N2C2 2018](https://n2c2.dbmi.hms.harvard.edu/) | Drug, Form, Route, ADE, Reason, Frequency, Duration, Dosage, Strength  |
| [EPA Systematic Reviews](/examples/models/epa_systematic_review_model.md) | [TAC SRIE 2018](https://tac.nist.gov/2018/SRIE/) | Species, Celline, Dosage, Group, etc. |
| [Nanomedicine Drug Labels](/examples/models/nanomedicine_drug_labels.md) | [END](https://www.ncbi.nlm.nih.gov/pmc/articles/PMC5644562/) | Nanoparticle, Company, Adverse Reaction, Active Ingredient, Surface Coating, etc. |<|MERGE_RESOLUTION|>--- conflicted
+++ resolved
@@ -8,21 +8,13 @@
 
 ### How medaCy Works
 MedaCy leverages the text-processing power of spaCy with state-of-the-art research tools and techniques in medical named entity recognition.
-<<<<<<< HEAD
-MedaCy consists of a set of lightning-fast pipelines that are specialized for learning specific types of medical entities. A pipeline consists
-of a stackable and interchangeable set of PipelineComponents - these are bite-sized code blocks that each overlay a feature onto the text being processed.
 
-#### Pipeline Components
-PipelineComponents can be developed to utilize in custom pipelines by interfacing the [BasePipeline](medacy/pipelines/base/base_pipeline.py) and [BaseComponent](medacy/pipeline_components/base/base_component.py) classes. Alternatively use components already implemented in medaCy. Some more powerful components require outside software - an example is the MetaMapComponent which interfaces with [MetaMap](https://metamap.nlm.nih.gov/)
-to overlay rich medical concept information onto text. Components are chained or stacked in pipelines and can themselves depend on the outputs of previous components to function. In the underlying implementation, a medaCy PipelineComponent is a wrapper over a spaCy component that includes a number of utilities specific to faciliting the model training, utilization, and distribution process of medical domain models.
-=======
 MedaCy consists of a set of lightning-fast pipelines that are specialized for learning specific types of medical entities and relations. A pipeline consists
 of a stackable and interchangeable set of PipelineComponents - these are bite-sized code blocks that each overlay a feature onto the text being processed.
 
 #### Pipeline Components
 PipelineComponents can be developed to utilize in custom Pipelines by interfacing the [BaseComponent](medacy/pipeline_components/base/base_component.py) and [BasePipeline](medacy/pipelines/base/base_pipeline.py) classes respectively. Alternatively use components already implemented in medaCy. Some more powerful components require outside software - an example is the MetaMapComponent which interfaces with [MetaMap](https://metamap.nlm.nih.gov/)
 to overlay rich medical concept information onto text. Components are chained or stacked in pipelines and can themselves depend on the outputs of previous components to function. In the underlying implementation, a medaCy PipelineComponent is a wrapper over a spaCy component that includes a number of utilities specific to faciliting the training, utilization, and distribution process of medical domain text processing models.
->>>>>>> d60df0dd
 
 ### Building a custom medaCy pipeline
 
