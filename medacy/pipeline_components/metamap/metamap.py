"""
A utility class to Metamap medical text documents.
Metamap a file  and utilize it the output or manipulate stored metamap output

"""
import subprocess
import xmltodict
import json
import tempfile, os, warnings


class MetaMap:

    def __init__(self, metamap_path=None, cache_output = False, cache_directory = None):
        """

        A python wrapper for metamap that includes built in caching of metamap output.

        :param cache_output: Whether to cache output as it run through metamap, will by default store in a
                             temp directory tmp/medacy*/
        :param cache_directory: alternatively, specify a directory to cache metamapped files to
        :param metamap_path: The location of the metamap executable.
                            (ex. /home/share/programs/metamap/2016/public_mm/bin/metamap)
        """
        if metamap_path is None:
            raise ValueError("metamap_path is not set. Insure Metamap is running and a path to the metamap executable is being given (ex. metamap/2016/public_mm/bin/metamap)")

        if cache_output:
            if cache_directory is None: #set cache directory to tmp directory, creating if not exists
                tmp = tempfile.gettempdir()
                files = [filename for filename in os.listdir(tmp) if filename.startswith("medacy")]

                if files:
                    cache_directory = os.path.join(tmp,files[0])
                else:
                    tmp_dir = tempfile.mkdtemp(prefix="medacy")
                    cache_directory = os.path.join(tmp, tmp_dir)

        self.cache_directory = cache_directory
        self.metamap_path = metamap_path

    def map_file(self, file_to_map, max_prune_depth=10):
        """
        Maps a given document from a file_path and returns a formatted dict
        :param file_to_map: the path of the file that will be metamapped
        :param max_prune_depth: set to larger if you know what you are doing. See metamap specs about pruning depth.
        :return:
        """
        self.recent_file = file_to_map

        file = open(file_to_map, 'r')
        if not file:
            raise FileNotFoundError("Error opening file while attempting to map: %s" % file_to_map)

        if self.cache_directory is not None: #look up file if exists, otherwise continue metamapping
            cached_file_path = os.path.join(
                self.cache_directory,
                os.path.splitext(os.path.basename(file_to_map))[0] + ".metamapped"
            )

<<<<<<< HEAD
            if os.path.exists(cached_file_path):
                print(cached_file_path)
                return self.load(cached_file_path)
=======
            if len(files) == 1:
                existing_cached_file = os.path.join(self.cache_directory, files[0])
                #print(existing_cached_file)
                return self.load(existing_cached_file)
>>>>>>> 19a9e6d7


        contents = file.read()
        metamap_dict = self._run_metamap('--XMLf --blanklines 0 --silent --prune %i' % max_prune_depth, contents)

        if self.cache_directory is not None:
            with open(cached_file_path, 'w') as mapped_file:
                try:
                    #print("Writing to", os.path.join(self.cache_directory, file_name))
                    mapped_file.write(json.dumps(metamap_dict))
                except Exception as e:
                    mapped_file.write(str(e))

        return metamap_dict

    def map_text(self, text, max_prune_depth=10):
        #TODO add caching here as in map_file
        #An example of this cachine is available in the map_file
        self.metamap_dict = self._run_metamap('--XMLf --blanklines 0 --silent --prune %i' % max_prune_depth, text)
        return self.metamap_dict

    def load(self, file_to_load):
        with open(file_to_load, 'r') as f:
            return json.load(f)

    def map_corpus(self, documents, directory=None, n_job=-1):
        """
        Metamaps a large amount of files quickly by forking processes and utilizing multiple cores

        :param documents: an array of documents to map
        :param directory: location to map all files
        :param n_job: number of cores to utilize at once while mapping - this may use a large amount of memory
        :return:
        """


        raise NotImplementedError() #TODO implement utilizing code for parallel process mapper from n2c2


    def _run_metamap(self, args, document):
        """
        Runs metamap through bash and feeds in appropriate arguments
        :param args: arguments to feed into metamap
        :param document: the raw text to be metamapped
        :return:
        """

        bashCommand = 'bash %s %s' % (self.metamap_path, args)
        process = subprocess.Popen(bashCommand, shell=True, stdout=subprocess.PIPE, stdin=subprocess.PIPE, stderr=subprocess.PIPE)
        output, error = process.communicate(input=bytes(document, 'UTF-8'))
        output = str(output.decode('utf-8'))

        xml = ""
        for line in output.split("\n")[1:]:
            if 'DOCTYPE' not in line and 'xml' not in line:
                xml += line+'\n'
        xml = "<metamap>\n" + xml + "</metamap>"  # surround in single root tag - hacky.
        xml = '<?xml version="1.0" encoding="UTF-8"?>\n<!DOCTYPE MMOs PUBLIC "-//NLM//DTD MetaMap Machine Output//EN" "http://metamap.nlm.nih.gov/DTD/MMOtoXML_v5.dtd">\n'+xml

        if output is None:
            raise Exception("An error occured while using metamap: %s" % error)


        dict = xmltodict.parse(xml)
        return dict

    def _item_generator(self, json_input, lookup_key):
        if isinstance(json_input, dict):
            for k, v in json_input.items():
                if k == lookup_key:
                    yield v
                else:

                    yield from self._item_generator(v, lookup_key)
        elif isinstance(json_input, list):
            for item in json_input:
                yield from self._item_generator(item, lookup_key)



    def extract_mapped_terms(self, metamap_dict):
        """
        Extracts an array of term dictionaries from metamap_dict
        :param metamap_dict: A dictionary containing the metamap output
        :return: an array of mapped_terms
        """
        if metamap_dict['metamap'] is None:
            warnings.warn("Metamap output is none for a file in the pipeline. Exiting.")
            return


        utterances = metamap_dict['metamap']['MMOs']['MMO']['Utterances']['Utterance']
        mapped_terms = []



        mapped_terms = list(self._item_generator(metamap_dict, 'Candidate'))

        all_terms = []

        for term in mapped_terms:
            if isinstance(term, dict):
                all_terms.append(term)
            if isinstance(term, list):
                all_terms = all_terms + term


        return all_terms


    def mapped_terms_to_spacy_ann(self, mapped_terms, entity_label=None):
        """
        Transforms an array of mapped_terms in a spacy annotation object. Label for each annotation
        defaults to first semantic type in semantic_type array
        :param mapped_terms: an array of mapped terms
        :param label: the label to assign to each annotation, defaults to first semantic type of mapped_term
        :return: a annotation formatted to spacy's specifications
        """

        annotations = {'entities': {}}

        count = 0
        for term in mapped_terms:
            for span in self.get_span_by_term(term): #if a single entity corresonds to a disjunct span

                entity_start, entity_end = span
                if entity_label is None:
                    annotations['entities'][count] = (entity_start, entity_end, self.get_semantic_types_by_term(term)[0])
                else:
                    annotations['entities'][count] = (entity_start, entity_end, entity_label)
                count+=1

        return annotations





    def get_term_by_semantic_type(self, mapped_terms, include=[], exclude=None):
        """
        Returns Metamapped utterances that all contain a given set of semantic types found in include

        :param mapped_terms: An array of candidate dictionaries
        :return: the dictionaries that contain a term with all the semantic types in semantic_types
        """

        if exclude is not None:
            intersection = set(include).intersection(exclude)
            if intersection:
                raise Exception("Include and exclude overlap with the following semantic types: "+", ".join(intersection))
        matches = []

        for term in mapped_terms:

            found_types = []

            if int(term['SemTypes']['@Count']) == 0:
                continue

            if int(term['SemTypes']['@Count']) == 1:
                found_types.append(term['SemTypes']['SemType'])

            if int(term['SemTypes']['@Count']) > 1:
                found_types = term['SemTypes']['SemType']


            if exclude is not None and set(exclude).issubset(set(found_types)):
                continue

            if set(include).issubset(set(found_types)):
                matches.append(term)


        return matches

    def get_span_by_term(self,term):
        """
        Takes a given utterance dictionary (term) and extracts out the character indices of the utterance

        :param term: The full dictionary corresponding to a metamap term
        :return: the span of the referenced term in the document
        """
        if int(term['ConceptPIs']['@Count']) == 1:
            start = int(term['ConceptPIs']['ConceptPI']['StartPos'])
            length = int(term['ConceptPIs']['ConceptPI']['Length'])
            return [(start, start+length)]

        spans = []
        for span in term['ConceptPIs']['ConceptPI']:
            start = int(span['StartPos'])
            length = int(span['Length'])
            spans.append((start, start+length))
        return spans

    def get_semantic_types_by_term(self, term):
        """
        Returns an array of the semantic types of a given term
        :param term:
        :return:
        """
        if int(term['SemTypes']['@Count']) == 1:
            return [term['SemTypes']['SemType']]

        return term['SemTypes']['SemType']


    def __call__(self, file_path):
        """
        Metamaps a file and returns an array of mapped terms from the file
        :param file_path:
        :return: array of mapped_terms
        """
        metamap_dict = self.map_file(file_path)

        return self.extract_mapped_terms(metamap_dict)





<|MERGE_RESOLUTION|>--- conflicted
+++ resolved
@@ -58,16 +58,9 @@
                 os.path.splitext(os.path.basename(file_to_map))[0] + ".metamapped"
             )
 
-<<<<<<< HEAD
             if os.path.exists(cached_file_path):
                 print(cached_file_path)
                 return self.load(cached_file_path)
-=======
-            if len(files) == 1:
-                existing_cached_file = os.path.join(self.cache_directory, files[0])
-                #print(existing_cached_file)
-                return self.load(existing_cached_file)
->>>>>>> 19a9e6d7
 
 
         contents = file.read()
